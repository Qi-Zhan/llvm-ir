--- conflicted
+++ resolved
@@ -84,13 +84,11 @@
 }
 
 
-<<<<<<< HEAD
-
 void
 LLVMPY_SetDataLayout(LLVMModuleRef M,
                      const char *DL)
 {
-    LLVMSetDataLayout(M, "e-p:64:64:64-i1:8:8-i8:8:8-i16:16:16-i32:32:32-i64:64:64-f32:32:32-f64:64:64-v16:16:16-v32:32:32-v64:64:64-v128:128:128-n16:32:64");
+    LLVMSetDataLayout(M, DL);
 }
 
 
@@ -126,8 +124,4 @@
 }
 
 
-} // end extern "C"
-
-=======
-} // end extern "C"
->>>>>>> ed8dd36a
+} // end extern "C"