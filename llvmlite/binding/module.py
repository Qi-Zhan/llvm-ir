--- conflicted
+++ resolved
@@ -6,10 +6,7 @@
 from .linker import link_modules
 from .common import _decode_string, _encode_string
 from .value import ValueRef, TypeRef
-<<<<<<< HEAD
 from .context import get_global_context
-=======
->>>>>>> 571f5eac
 
 
 def parse_assembly(llvmir, context=None):
@@ -21,7 +18,9 @@
     llvmir = _encode_string(llvmir)
     strbuf = c_char_p(llvmir)
     with ffi.OutputString() as errmsg:
-        mod = ModuleRef(ffi.lib.LLVMPY_ParseAssembly(context, strbuf, errmsg), context)
+        mod = ModuleRef(
+            ffi.lib.LLVMPY_ParseAssembly(context, strbuf, errmsg),
+            context)
         if errmsg:
             mod.close()
             raise RuntimeError("LLVM IR parsing error\n{0}".format(errmsg))
@@ -38,11 +37,7 @@
     bufsize = len(bitcode)
     with ffi.OutputString() as errmsg:
         mod = ModuleRef(ffi.lib.LLVMPY_ParseBitcode(
-<<<<<<< HEAD
             context, buf, bufsize, errmsg), context)
-=======
-            context, buf, bufsize, errmsg))
->>>>>>> 571f5eac
         if errmsg:
             mod.close()
             raise RuntimeError(
@@ -102,11 +97,7 @@
             raise NameError(name)
         return ValueRef(p, module=self)
 
-<<<<<<< HEAD
-    def get_type(self, name):
-=======
     def get_struct_type(self, name):
->>>>>>> 571f5eac
         """
         Get a TypeRef pointing to a structure type named *name*.
         NameError is raised if the struct type isn't found.
@@ -261,19 +252,11 @@
         else:
             raise StopIteration
 
-<<<<<<< HEAD
     def _next(self):
         return ffi.lib.LLVMPY_TypesIterNext(self)
 
     next = __next__
 
-=======
-    next = __next__
-
-    def _next(self):
-        return ffi.lib.LLVMPY_TypesIterNext(self)
-
->>>>>>> 571f5eac
 
 # =============================================================================
 # Set function FFI
